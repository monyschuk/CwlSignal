--- conflicted
+++ resolved
@@ -34,6 +34,8 @@
 /* End PBXAggregateTarget section */
 
 /* Begin PBXBuildFile section */
+		C90BDC541F01FEC300112A54 /* CwlSignalPair.swift in Sources */ = {isa = PBXBuildFile; fileRef = C90BDC531F01FEC300112A54 /* CwlSignalPair.swift */; };
+		C90BDC551F01FEC300112A54 /* CwlSignalPair.swift in Sources */ = {isa = PBXBuildFile; fileRef = C90BDC531F01FEC300112A54 /* CwlSignalPair.swift */; };
 		C95D21751EC824960082A31E /* CwlSignalTests.swift in Sources */ = {isa = PBXBuildFile; fileRef = OBJ_17 /* CwlSignalTests.swift */; };
 		C9DD3D771E41CD9000E23B15 /* CwlSignal.h in Headers */ = {isa = PBXBuildFile; fileRef = C9DD3D761E41CD9000E23B15 /* CwlSignal.h */; settings = {ATTRIBUTES = (Public, ); }; };
 		C9DD3D8E1E41DFB600E23B15 /* CwlSignal.swift in Sources */ = {isa = PBXBuildFile; fileRef = OBJ_9 /* CwlSignal.swift */; };
@@ -149,6 +151,7 @@
 /* End PBXContainerItemProxy section */
 
 /* Begin PBXFileReference section */
+		C90BDC531F01FEC300112A54 /* CwlSignalPair.swift */ = {isa = PBXFileReference; lastKnownFileType = sourcecode.swift; path = CwlSignalPair.swift; sourceTree = "<group>"; };
 		C9351F841F0B6E560038F4E0 /* CwlUtils.framework */ = {isa = PBXFileReference; explicitFileType = wrapper.framework; includeInIndex = 0; path = CwlUtils.framework; sourceTree = BUILT_PRODUCTS_DIR; };
 		C9351F941F0B70530038F4E0 /* CwlUtils.framework */ = {isa = PBXFileReference; explicitFileType = wrapper.framework; includeInIndex = 0; path = CwlUtils.framework; sourceTree = BUILT_PRODUCTS_DIR; };
 		C9351FA41F0B70FB0038F4E0 /* CwlPreconditionTesting.framework */ = {isa = PBXFileReference; explicitFileType = wrapper.framework; includeInIndex = 0; path = CwlPreconditionTesting.framework; sourceTree = BUILT_PRODUCTS_DIR; };
@@ -268,6 +271,7 @@
 			children = (
 				C9DD3D761E41CD9000E23B15 /* CwlSignal.h */,
 				OBJ_9 /* CwlSignal.swift */,
+				C90BDC531F01FEC300112A54 /* CwlSignalPair.swift */,
 				OBJ_10 /* CwlSignalCocoa.swift */,
 				OBJ_11 /* CwlSignalExtensions.swift */,
 				OBJ_12 /* CwlSignalReactive.swift */,
@@ -475,40 +479,28 @@
 				TargetAttributes = {
 					C9351F831F0B6E560038F4E0 = {
 						CreatedOnToolsVersion = 9.0;
-						DevelopmentTeam = S7YQ892G6G;
 					};
 					C9351F931F0B70530038F4E0 = {
 						CreatedOnToolsVersion = 9.0;
-						DevelopmentTeam = S7YQ892G6G;
-						LastSwiftMigration = 0900;
 					};
 					C9351FA31F0B70FB0038F4E0 = {
 						CreatedOnToolsVersion = 9.0;
-						DevelopmentTeam = S7YQ892G6G;
 					};
 					C9351FB31F0B715D0038F4E0 = {
 						CreatedOnToolsVersion = 9.0;
-						DevelopmentTeam = S7YQ892G6G;
 					};
 					C9351FD51F0B75580038F4E0 = {
 						CreatedOnToolsVersion = 9.0;
-						DevelopmentTeam = S7YQ892G6G;
 					};
 					C9351FE21F0B75630038F4E0 = {
 						CreatedOnToolsVersion = 9.0;
-						DevelopmentTeam = S7YQ892G6G;
 					};
 					C945D7C01E5038C4009AFB8E = {
-<<<<<<< HEAD
-						DevelopmentTeam = S7YQ892G6G;
-=======
 						CreatedOnToolsVersion = 9.0;
->>>>>>> 4a663a85
 						LastSwiftMigration = 0900;
 					};
 					C9A380371EFF923A00BFF2E5 = {
 						CreatedOnToolsVersion = 9.0;
-						DevelopmentTeam = S7YQ892G6G;
 					};
 					C9DD3D7C1E41DFB600E23B15 = {
 						LastSwiftMigration = 0900;
@@ -519,12 +511,9 @@
 					OBJ_190 = {
 						LastSwiftMigration = 0900;
 					};
-<<<<<<< HEAD
-=======
 					OBJ_214 = {
 						LastSwiftMigration = 0900;
 					};
->>>>>>> 4a663a85
 				};
 			};
 			buildConfigurationList = OBJ_2 /* Build configuration list for PBXProject "CwlSignal" */;
@@ -570,6 +559,7 @@
 			runOnlyForDeploymentPostprocessing = 0;
 			shellPath = /bin/sh;
 			shellScript = "if [ \"$CARTHAGE\" == \"YES\" ]; then\n  cp -R \"$SRCROOT/Carthage/Build/iOS/CwlUtils.framework\" \"$BUILT_PRODUCTS_DIR/\"\n  exit\nfi\n\"$DEVELOPER_BIN_DIR/xcodebuild\" -project \"$OBJROOT/cwl_symlinks/CwlUtils/CwlUtils.xcodeproj\" -target CwlUtils_iOS -sdk \"$SDKROOT\" -configuration \"$CONFIGURATION\" $ACTION SRCROOT=\"$SRCROOT\" SYMROOT=\"$SYMROOT\" OBJROOT=\"$OBJROOT\" ARCHS=\"$ARCHS\" ONLY_ACTIVE_ARCH=\"$ONLY_ACTIVE_ARCH\" BITCODE_GENERATION_MODE=\"$BITCODE_GENERATION_MODE\" MODULE_CACHE_DIR=\"$MODULE_CACHE_DIR\" DSTROOT=\"$DSTROOT\" CACHE_ROOT=\"$CACHE_ROOT\"";
+			showEnvVarsInLog = 0;
 		};
 		C9351F9E1F0B70840038F4E0 /* ShellScript */ = {
 			isa = PBXShellScriptBuildPhase;
@@ -585,6 +575,7 @@
 			runOnlyForDeploymentPostprocessing = 0;
 			shellPath = /bin/sh;
 			shellScript = "if [ \"$CARTHAGE\" == \"YES\" ]; then\n  cp -R \"$SRCROOT/Carthage/Build/Mac/CwlUtils.framework\" \"$BUILT_PRODUCTS_DIR/\"\n  exit\nfi\n\"$DEVELOPER_BIN_DIR/xcodebuild\" -project \"$OBJROOT/cwl_symlinks/CwlUtils/CwlUtils.xcodeproj\" -target CwlUtils_macOS -sdk \"$SDKROOT\" -configuration \"$CONFIGURATION\" $ACTION SRCROOT=\"$SRCROOT\" SYMROOT=\"$SYMROOT\" OBJROOT=\"$OBJROOT\" ARCHS=\"$ARCHS\" ONLY_ACTIVE_ARCH=\"$ONLY_ACTIVE_ARCH\" BITCODE_GENERATION_MODE=\"$BITCODE_GENERATION_MODE\" MODULE_CACHE_DIR=\"$MODULE_CACHE_DIR\" DSTROOT=\"$DSTROOT\" CACHE_ROOT=\"$CACHE_ROOT\"";
+			showEnvVarsInLog = 0;
 		};
 		C9351FAC1F0B710E0038F4E0 /* ShellScript */ = {
 			isa = PBXShellScriptBuildPhase;
@@ -600,6 +591,7 @@
 			runOnlyForDeploymentPostprocessing = 0;
 			shellPath = /bin/sh;
 			shellScript = "if [ \"$CARTHAGE\" == \"YES\" ]; then\n  exit\nfi\n\"$DEVELOPER_BIN_DIR/xcodebuild\" -project \"$OBJROOT/cwl_symlinks/CwlPreconditionTesting/CwlPreconditionTesting.xcodeproj\" -target CwlPreconditionTesting_macOS -sdk \"$SDKROOT\" -configuration \"$CONFIGURATION\" $ACTION SRCROOT=\"$SRCROOT\" SYMROOT=\"$SYMROOT\" OBJROOT=\"$OBJROOT\" ARCHS=\"$ARCHS\" ONLY_ACTIVE_ARCH=\"$ONLY_ACTIVE_ARCH\" BITCODE_GENERATION_MODE=\"$BITCODE_GENERATION_MODE\" MODULE_CACHE_DIR=\"$MODULE_CACHE_DIR\" DSTROOT=\"$DSTROOT\" CACHE_ROOT=\"$CACHE_ROOT\"";
+			showEnvVarsInLog = 0;
 		};
 		C9351FBC1F0B71A90038F4E0 /* ShellScript */ = {
 			isa = PBXShellScriptBuildPhase;
@@ -615,6 +607,7 @@
 			runOnlyForDeploymentPostprocessing = 0;
 			shellPath = /bin/sh;
 			shellScript = "if [ \"$CARTHAGE\" == \"YES\" ]; then\n  exit\nfi\n\"$DEVELOPER_BIN_DIR/xcodebuild\" -project \"$OBJROOT/cwl_symlinks/CwlPreconditionTesting/CwlPreconditionTesting.xcodeproj\" -target CwlPreconditionTesting_iOS -sdk \"$SDKROOT\" -configuration \"$CONFIGURATION\" $ACTION SRCROOT=\"$SRCROOT\" SYMROOT=\"$SYMROOT\" OBJROOT=\"$OBJROOT\" ARCHS=\"$ARCHS\" ONLY_ACTIVE_ARCH=\"$ONLY_ACTIVE_ARCH\" BITCODE_GENERATION_MODE=\"$BITCODE_GENERATION_MODE\" MODULE_CACHE_DIR=\"$MODULE_CACHE_DIR\" DSTROOT=\"$DSTROOT\" CACHE_ROOT=\"$CACHE_ROOT\"";
+			showEnvVarsInLog = 0;
 		};
 		C945D7C41E5038D5009AFB8E /* ShellScript */ = {
 			isa = PBXShellScriptBuildPhase;
@@ -629,12 +622,8 @@
 			);
 			runOnlyForDeploymentPostprocessing = 0;
 			shellPath = "/usr/bin/xcrun --sdk macosx swift";
-<<<<<<< HEAD
-			shellScript = "//\n//  CwlPackageFetch.swift\n//  CwlPackageFetch\n//\n//  Created by Matt Gallagher on 2017/01/31.\n//  Copyright © 2017 Matt Gallagher ( http://cocoawithlove.com ). All rights reserved.\n//\n//  Permission to use, copy, modify, and/or distribute this software for any\n//  purpose with or without fee is hereby granted, provided that the above\n//  copyright notice and this permission notice appear in all copies.\n//\n//  THE SOFTWARE IS PROVIDED \"AS IS\" AND THE AUTHOR DISCLAIMS ALL WARRANTIES\n//  WITH REGARD TO THIS SOFTWARE INCLUDING ALL IMPLIED WARRANTIES OF\n//  MERCHANTABILITY AND FITNESS. IN NO EVENT SHALL THE AUTHOR BE LIABLE FOR ANY\n//  SPECIAL, DIRECT, INDIRECT, OR CONSEQUENTIAL DAMAGES OR ANY DAMAGES\n//  WHATSOEVER RESULTING FROM LOSS OF USE, DATA OR PROFITS, WHETHER IN AN\n//  ACTION OF CONTRACT, NEGLIGENCE OR OTHER TORTIOUS ACTION, ARISING OUT OF OR\n//  IN CONNECTION WITH THE USE OR PERFORMANCE OF THIS SOFTWARE.\n//\n\nimport Foundation\n\nif let carthage = ProcessInfo.processInfo.environment[\"CARTHAGE\"], carthage == \"YES\" {\n\tprint(\"Disabling swift package manager dependency management in favor of Carthage.\")\n\texit(0)\n}\n\nguard let toolchainDir = ProcessInfo.processInfo.environment[\"TOOLCHAIN_DIR\"] else {\n\tprint(\"!!! Environment variable TOOLCHAIN_DIR (the location of swift) must be set\")\n\texit(1)\n}\nguard let srcRoot = ProcessInfo.processInfo.environment[\"SRCROOT\"].map({ URL(fileURLWithPath: $0) }) else {\n\tprint(\"!!! Environment variable SRCROOT (the root of the source tree) must be set\")\n\texit(1)\n}\nguard let buildDir = ProcessInfo.processInfo.environment[\"OBJROOT\"] else {\n\tprint(\"!!! Environment variable OBJROOT (the build intermediates directory) must be set\")\n\texit(1)\n}\n\n// Avoid downloading a further copy during an archive build.\nlet buildDirUrl = URL(fileURLWithPath: buildDir)\nlet nonArchiveBuildDir: String\nlet pathOffset: String\nif buildDirUrl.lastPathComponent == \"IntermediateBuildFilesPath\" && buildDirUrl.deletingLastPathComponent().deletingLastPathComponent().lastPathComponent == \"ArchiveIntermediates\" {\n\tnonArchiveBuildDir = buildDirUrl.deletingLastPathComponent().deletingLastPathComponent().deletingLastPathComponent().path\n\tpathOffset = \"../../../../\"\n} else {\n\tnonArchiveBuildDir = buildDir\n\tpathOffset = \"../\"\n}\n\n// Launch a process and run to completion, returning the standard out on success.\nfunc launch(_ command: String, _ arguments: [String], directory: URL? = nil) -> String? {\n\tlet proc = Process()\n\tproc.launchPath = command\n\tproc.arguments = arguments\n\t_ = directory.map { proc.currentDirectoryPath = $0.path }\n\tlet pipe = Pipe()\n\tproc.standardOutput = pipe\n\tproc.launch()\n\tlet result = String(data: pipe.fileHandleForReading.readDataToEndOfFile(), encoding: .utf8) ?? \"\"\n\tproc.waitUntilExit()\n\treturn proc.terminationStatus != 0 ? nil : result\n}\n\n// STEP 0: if the `Package.swift` file doesn't exist, create it.\n// For anything *except* a CwlViews project, you'll need to customize this before it is useful.\nlet packageURL = srcRoot.appendingPathComponent(\"Package.swift\")\nprint(\"### Testing existence of \\(packageURL.path)\")\nif !FileManager.default.fileExists(atPath: packageURL.path) {\n\tguard let projectName = ProcessInfo.processInfo.environment[\"PROJECT_NAME\"] else {\n\t\tprint(\"!!! If Package.swift not present, environment variable PROJECT_NAME must be set (will be used as the main target name)\")\n\t\texit(1)\n\t}\n\tlet defaultPackageManifest = \"import PackageDescription\\n\\nlet package = Package(\\n\\tname: \\\"\\(projectName)\\\",\\n\\tdependencies: [.Package(url: \\\"https://github.com/mattgallagher/CwlViews.git\\\", majorVersion: 0]\\n)\\n\"\n\tif let _ = try? defaultPackageManifest.write(to: packageURL, atomically: true, encoding: .utf8) {\n\t\tprint(\"Wrote default Package.swift file to \\(packageURL.path)\")\n\t} else {\n\t\tprint(\"!!! Unable to write manifest file.\")\n\t\texit(1)\n\t}\n}\n\n// STEP 1: use `swift package update` to get all dependencies\nprint(\"### Starting package resolve into \\(nonArchiveBuildDir)\")\n#if swift(>=4)\nlet verb = \"resolve\"\n#else\nlet verb = \"update\"\n#endif\nif let fetchResult = launch(toolchainDir + \"/usr/bin/swift\", [\"package\", \"--build-path\", \"\\(nonArchiveBuildDir)\", verb], directory: srcRoot) {\n\tif fetchResult == \"\" {\n\t\tprint(\"### All dependencies up-to-date.\")\n\t} else {\n\t\tprint(fetchResult, terminator: \"\")\n\t}\n} else {\n\tprint(\"!!! swift package resolve failed\")\n\texit(1)\n}\n\n// STEP 1.5: ensure that \"dependencies-state.json\" exists when running under Swift 3\n#if swift(>=4)\n#else\nlet newPath = nonArchiveBuildDir + \"/dependencies-state.json\"\nlet oldPath = nonArchiveBuildDir + \"/workspace-state.json\"\nlet attributesNew = try? FileManager.default.attributesOfItem(atPath: newPath)\nlet attributesOld = try? FileManager.default.attributesOfItem(atPath: oldPath)\ndo {\n\tif let an = attributesNew, let ao = attributesOld, let anm = an[FileAttributeKey.modificationDate] as? Date, let aom = ao[FileAttributeKey.modificationDate] as? Date, aom > anm {\n\t\ttry FileManager.default.removeItem(atPath: newPath)\n\t\ttry FileManager.default.copyItem(atPath: oldPath, toPath: newPath)\n\t} else if attributesOld != nil && attributesNew == nil {\n\t\ttry FileManager.default.copyItem(atPath: oldPath, toPath: newPath)\n\t}\n} catch {\n\tprint(error)\n\tprint(\"!!! Unable to update dependencies-state.json\")\n\texit(1)\n}\n#endif\n\n\n// Create a symlink only if it is not already present and pointing to the destination\nlet symlinksName = \"cwl_symlinks\"\nlet symlinksURL = URL(fileURLWithPath: buildDir).appendingPathComponent(symlinksName)\nfunc createSymlink(srcRoot: URL, name: String, destination: String) throws {\n\tlet location = symlinksURL.appendingPathComponent(name)\n\tlet link = URL(fileURLWithPath: \"\\(pathOffset)\\(destination)\", relativeTo: location)\n\tlet current = try? FileManager.default.destinationOfSymbolicLink(atPath: location.path)\n\tif current == nil || current != link.relativePath {\n\t\t_ = try? FileManager.default.removeItem(at: location)\n\t\ttry FileManager.default.createSymbolicLink(atPath: location.path, withDestinationPath:\n\t\t\tlink.relativePath)\n\t\tprint(\"Created symbolic link: \\(location.path) -> \\(link.relativePath)\")\n\t}\n}\n\n// Recursively parse the dependency graph JSON, creating symlinks in our own location\nfunc createSymlinks(srcRoot: URL, description: Dictionary<String, Any>, topLevelPath: String) throws {\n\tguard let dependencies = description[\"dependencies\"] as? [Dictionary<String, Any>] else { return }\n\tfor dependency in dependencies {\n\t\tguard let path = dependency[\"path\"] as? String, let relativePath = (path.range(of: topLevelPath)?.upperBound).map({ path.substring(from: $0) }), let name = dependency[\"name\"] as? String else {\n\t\t\tthrow NSError(domain: \"CwlError\", code: 0, userInfo: [NSLocalizedFailureReasonErrorKey: \"Unable to parse dependency structure\"])\n\t\t}\n\t\ttry createSymlink(srcRoot: srcRoot, name: name, destination: relativePath)\n\t\ttry createSymlinks(srcRoot: srcRoot, description: dependency, topLevelPath: topLevelPath)\n\t}\n}\n\n// STEP 2: create symlinks from our stable locations to the fetched locations\nguard let descriptionString = launch(toolchainDir + \"/usr/bin/swift\", [\"package\", \"--build-path\", \"\\(nonArchiveBuildDir)\", \"show-dependencies\", \"--format\", \"json\"], directory: srcRoot) else {\n\tprint(\"!!! swift package show-dependencies failed\")\n\texit(1)\n}\ndo {\n\t// Note that despite asking for JSON formatting, there may be log information on STDOUT before the JSON starts.\n\tguard let jsonStartIndex = descriptionString.characters.index(of: \"{\"), let descriptionData = descriptionString.substring(from: jsonStartIndex).data(using: .utf8), let description = try JSONSerialization.jsonObject(with: descriptionData, options: []) as? Dictionary<String, Any> else {\n\t\tthrow NSError(domain: \"CwlError\", code: 0, userInfo: [NSLocalizedFailureReasonErrorKey: \"Unable to parse dependency structure\"])\n\t}\n\ttry FileManager.default.createDirectory(at: symlinksURL, withIntermediateDirectories: true, attributes: nil)\n\ttry createSymlinks(srcRoot: srcRoot, description: description, topLevelPath: nonArchiveBuildDir + \"/\")\n\tprint(\"### Complete.\")\n} catch {\n\tprint(\"!!! symlink creation failed: \\(error)\")\n\tprint(\"!!! Package description was...\")\n\tprint(descriptionString)\n\texit(1)\n}\n";
-=======
 			shellScript = "//\n//  CwlPackageFetch.swift\n//  CwlPackageFetch\n//\n//  Created by Matt Gallagher on 2017/01/31.\n//  Copyright © 2017 Matt Gallagher ( http://cocoawithlove.com ). All rights reserved.\n//\n//  Permission to use, copy, modify, and/or distribute this software for any\n//  purpose with or without fee is hereby granted, provided that the above\n//  copyright notice and this permission notice appear in all copies.\n//\n//  THE SOFTWARE IS PROVIDED \"AS IS\" AND THE AUTHOR DISCLAIMS ALL WARRANTIES\n//  WITH REGARD TO THIS SOFTWARE INCLUDING ALL IMPLIED WARRANTIES OF\n//  MERCHANTABILITY AND FITNESS. IN NO EVENT SHALL THE AUTHOR BE LIABLE FOR ANY\n//  SPECIAL, DIRECT, INDIRECT, OR CONSEQUENTIAL DAMAGES OR ANY DAMAGES\n//  WHATSOEVER RESULTING FROM LOSS OF USE, DATA OR PROFITS, WHETHER IN AN\n//  ACTION OF CONTRACT, NEGLIGENCE OR OTHER TORTIOUS ACTION, ARISING OUT OF OR\n//  IN CONNECTION WITH THE USE OR PERFORMANCE OF THIS SOFTWARE.\n//\n\nimport Foundation\n\nextension FileHandle: TextOutputStream { public func write(_ string: String) { string.data(using: .utf8).map { write($0) } } }\nvar stdErrStream = FileHandle.standardError\n\nif let carthage = ProcessInfo.processInfo.environment[\"CARTHAGE\"], carthage == \"YES\" {\n    print(\"Disabling swift package manager dependency management in favor of Carthage.\")\n    exit(0)\n}\n\nguard let toolchainDir = ProcessInfo.processInfo.environment[\"TOOLCHAIN_DIR\"] else {\n    print(\"error: variable TOOLCHAIN_DIR (the location of swift) must be set\", to: &stdErrStream)\n    exit(1)\n}\nguard let srcRoot = ProcessInfo.processInfo.environment[\"SRCROOT\"].map({ URL(fileURLWithPath: $0) }) else {\n    print(\"error: Environment variable SRCROOT (the root of the source tree) must be set\", to: &stdErrStream)\n    exit(1)\n}\nguard let buildDir = ProcessInfo.processInfo.environment[\"OBJROOT\"] else {\n    print(\"error: Environment variable OBJROOT (the build intermediates directory) must be set\", to: &stdErrStream)\n    exit(1)\n}\n\n// Avoid downloading a further copy during an archive build.\nlet buildDirUrl = URL(fileURLWithPath: buildDir)\nlet nonArchiveBuildDir: String\nlet pathOffset: String\nif buildDirUrl.lastPathComponent == \"IntermediateBuildFilesPath\" && buildDirUrl.deletingLastPathComponent().deletingLastPathComponent().lastPathComponent == \"ArchiveIntermediates\" {\n    nonArchiveBuildDir = buildDirUrl.deletingLastPathComponent().deletingLastPathComponent().deletingLastPathComponent().path\n    pathOffset = \"../../../../\"\n} else {\n    nonArchiveBuildDir = buildDir\n    pathOffset = \"../\"\n}\n\n// Launch a process and run to completion, returning the standard out on success.\nfunc launch(_ command: String, _ arguments: [String], directory: URL? = nil) -> String? {\n    let proc = Process()\n    proc.launchPath = command\n    proc.arguments = arguments\n    _ = directory.map { proc.currentDirectoryPath = $0.path }\n    let pipe = Pipe()\n    proc.standardOutput = pipe\n    proc.launch()\n    let result = String(data: pipe.fileHandleForReading.readDataToEndOfFile(), encoding: .utf8) ?? \"\"\n    proc.waitUntilExit()\n    return proc.terminationStatus != 0 ? nil : result\n}\n\n// STEP 0: if the `Package.swift` file doesn't exist, create it.\n// For anything *except* a CwlViews project, you'll need to customize this before it is useful.\nlet packageURL = srcRoot.appendingPathComponent(\"Package.swift\")\nprint(\"### Testing existence of \\(packageURL.path)\")\nif !FileManager.default.fileExists(atPath: packageURL.path) {\n    guard let projectName = ProcessInfo.processInfo.environment[\"PROJECT_NAME\"] else {\n        print(\"error: If Package.swift not present, environment variable PROJECT_NAME must be set (will be used as the main target name)\", to: &stdErrStream)\n        exit(1)\n    }\n    let defaultPackageManifest = \"// swift-tools-version:4.0\\nimport PackageDescription\\n\\nlet package = Package(\\n\\tname: \\\"\\(projectName)\\\",\\n\\tdependencies: [.package(url: \\\"https://github.com/mattgallagher/CwlViews.git\\\", from: \\\"0.1.0\\\")]\\n)\\n\"\n    if let _ = try? defaultPackageManifest.write(to: packageURL, atomically: true, encoding: .utf8) {\n        print(\"Wrote default Package.swift file to \\(packageURL.path)\")\n    } else {\n        print(\"error: Unable to write manifest file.\", to: &stdErrStream)\n        exit(1)\n    }\n}\n\n// STEP 1: use `swift package update` to get all dependencies\nprint(\"### Starting package resolve into \\(nonArchiveBuildDir)\")\n#if swift(>=4)\nlet verb = \"resolve\"\n#else\nlet verb = \"update\"\n#endif\nif let fetchResult = launch(toolchainDir + \"/usr/bin/swift\", [\"package\", \"--build-path\", \"\\(nonArchiveBuildDir)\", verb], directory: srcRoot) {\n    if fetchResult == \"\" {\n        print(\"### All dependencies up-to-date.\")\n    } else {\n        print(fetchResult, terminator: \"\")\n    }\n} else {\n    print(\"error: swift package resolve failed\", to: &stdErrStream)\n    exit(1)\n}\n\n// STEP 1.5: ensure that \"dependencies-state.json\" exists when running under Swift 3\n#if swift(>=4)\n#else\nlet newPath = nonArchiveBuildDir + \"/dependencies-state.json\"\nlet oldPath = nonArchiveBuildDir + \"/workspace-state.json\"\nlet attributesNew = try? FileManager.default.attributesOfItem(atPath: newPath)\nlet attributesOld = try? FileManager.default.attributesOfItem(atPath: oldPath)\ndo {\n    if let an = attributesNew, let ao = attributesOld, let anm = an[FileAttributeKey.modificationDate] as? Date, let aom = ao[FileAttributeKey.modificationDate] as? Date, aom > anm {\n        try FileManager.default.removeItem(atPath: newPath)\n        try FileManager.default.copyItem(atPath: oldPath, toPath: newPath)\n    } else if attributesOld != nil && attributesNew == nil {\n        try FileManager.default.copyItem(atPath: oldPath, toPath: newPath)\n    }\n} catch {\n    print(error, to: &stdErrStream)\n    print(\"error: Unable to update dependencies-state.json\", to: &stdErrStream)\n    exit(1)\n}\n#endif\n\n\n// Create a symlink only if it is not already present and pointing to the destination\nlet symlinksName = \"cwl_symlinks\"\nlet symlinksURL = URL(fileURLWithPath: buildDir).appendingPathComponent(symlinksName)\nfunc createSymlink(srcRoot: URL, name: String, destination: String) throws {\n    let location = symlinksURL.appendingPathComponent(name)\n    let link = URL(fileURLWithPath: \"\\(pathOffset)\\(destination)\", relativeTo: location)\n    let current = try? FileManager.default.destinationOfSymbolicLink(atPath: location.path)\n    if current == nil || current != link.relativePath {\n        _ = try? FileManager.default.removeItem(at: location)\n        try FileManager.default.createSymbolicLink(atPath: location.path, withDestinationPath:\n        link.relativePath)\n        print(\"Created symbolic link: \\(location.path) -> \\(link.relativePath)\")\n    }\n}\n\n// Recursively parse the dependency graph JSON, creating symlinks in our own location\nfunc createSymlinks(srcRoot: URL, description: Dictionary<String, Any>, topLevelPath: String) throws {\n    guard let dependencies = description[\"dependencies\"] as? [Dictionary<String, Any>] else { return }\n    for dependency in dependencies {\n        #if swift(>=4)\n        guard let path = dependency[\"path\"] as? String, let relativePath = (path.range(of: topLevelPath)?.upperBound).map({ String(path[$0...]) }), let name = dependency[\"name\"] as? String else {\n            throw NSError(domain: \"CwlError\", code: 0, userInfo: [NSLocalizedFailureReasonErrorKey: \"Unable to parse dependency structure\"])\n        }\n        #else\n        guard let path = dependency[\"path\"] as? String, let relativePath = (path.range(of: topLevelPath)?.upperBound).map({ path.substring(from: $0) }), let name = dependency[\"name\"] as? String else {\n            throw NSError(domain: \"CwlError\", code: 0, userInfo: [NSLocalizedFailureReasonErrorKey: \"Unable to parse dependency structure\"])\n        }\n        #endif\n        try createSymlink(srcRoot: srcRoot, name: name, destination: relativePath)\n        try createSymlinks(srcRoot: srcRoot, description: dependency, topLevelPath: topLevelPath)\n    }\n}\n\n// STEP 2: create symlinks from our stable locations to the fetched locations\nguard let descriptionString = launch(toolchainDir + \"/usr/bin/swift\", [\"package\", \"--build-path\", \"\\(nonArchiveBuildDir)\", \"show-dependencies\", \"--format\", \"json\"], directory: srcRoot) else {\n    print(\"error: swift package show-dependencies failed\", to: &stdErrStream)\n    exit(1)\n}\ndo {\n    // Note that despite asking for JSON formatting, there may be log information on STDOUT before the JSON starts.\n    #if swift(>=4)\n    guard let jsonStartIndex = descriptionString.characters.index(of: \"{\"), let descriptionData = String(descriptionString[jsonStartIndex...]).data(using: .utf8), let description = try JSONSerialization.jsonObject(with: descriptionData, options: []) as? Dictionary<String, Any> else {\n        throw NSError(domain: \"CwlError\", code: 0, userInfo: [NSLocalizedFailureReasonErrorKey: \"Unable to parse dependency structure\"])\n    }\n    #else\n    guard let jsonStartIndex = descriptionString.characters.index(of: \"{\"), let descriptionData = descriptionString.substring(from: jsonStartIndex).data(using: .utf8), let description = try JSONSerialization.jsonObject(with: descriptionData, options: []) as? Dictionary<String, Any> else {\n        throw NSError(domain: \"CwlError\", code: 0, userInfo: [NSLocalizedFailureReasonErrorKey: \"Unable to parse dependency structure\"])\n    }\n    #endif\n    try FileManager.default.createDirectory(at: symlinksURL, withIntermediateDirectories: true, attributes: nil)\n    try createSymlinks(srcRoot: srcRoot, description: description, topLevelPath: nonArchiveBuildDir + \"/\")\n    print(\"### Complete.\")\n} catch {\n    print(\"error: symlink creation failed: \\(error)\", to: &stdErrStream)\n    print(\"Package description was...\", to: &stdErrStream)\n    print(descriptionString, to: &stdErrStream)\n    exit(1)\n}\n";
 			showEnvVarsInLog = 0;
->>>>>>> 4a663a85
 		};
 		C9A3803D1EFF924700BFF2E5 /* ShellScript */ = {
 			isa = PBXShellScriptBuildPhase;
@@ -670,6 +659,7 @@
 			buildActionMask = 0;
 			files = (
 				C9DD3D8E1E41DFB600E23B15 /* CwlSignal.swift in Sources */,
+				C90BDC551F01FEC300112A54 /* CwlSignalPair.swift in Sources */,
 				C9DD3D8F1E41DFB600E23B15 /* CwlSignalCocoa.swift in Sources */,
 				C9DD3D901E41DFB600E23B15 /* CwlSignalExtensions.swift in Sources */,
 				C9DD3D911E41DFB600E23B15 /* CwlSignalReactive.swift in Sources */,
@@ -691,6 +681,7 @@
 			buildActionMask = 0;
 			files = (
 				OBJ_195 /* CwlSignal.swift in Sources */,
+				C90BDC541F01FEC300112A54 /* CwlSignalPair.swift in Sources */,
 				OBJ_196 /* CwlSignalCocoa.swift in Sources */,
 				OBJ_197 /* CwlSignalExtensions.swift in Sources */,
 				OBJ_198 /* CwlSignalReactive.swift in Sources */,
@@ -788,9 +779,8 @@
 				CLANG_ENABLE_MODULES = YES;
 				CLANG_WARN_DOCUMENTATION_COMMENTS = YES;
 				CLANG_WARN_UNGUARDED_AVAILABILITY = YES_AGGRESSIVE;
-				CODE_SIGN_IDENTITY = "iPhone Developer";
-				"CODE_SIGN_IDENTITY[sdk=iphoneos*]" = "";
-				DEVELOPMENT_TEAM = S7YQ892G6G;
+				CODE_SIGN_IDENTITY = "";
+				DEVELOPMENT_TEAM = "";
 				DYLIB_COMPATIBILITY_VERSION = 1;
 				DYLIB_CURRENT_VERSION = 1;
 				DYLIB_INSTALL_NAME_BASE = "@rpath";
@@ -826,10 +816,9 @@
 				CLANG_ENABLE_MODULES = YES;
 				CLANG_WARN_DOCUMENTATION_COMMENTS = YES;
 				CLANG_WARN_UNGUARDED_AVAILABILITY = YES_AGGRESSIVE;
-				CODE_SIGN_IDENTITY = "iPhone Developer";
-				"CODE_SIGN_IDENTITY[sdk=iphoneos*]" = "";
+				CODE_SIGN_IDENTITY = "";
 				COPY_PHASE_STRIP = NO;
-				DEVELOPMENT_TEAM = S7YQ892G6G;
+				DEVELOPMENT_TEAM = "";
 				DYLIB_COMPATIBILITY_VERSION = 1;
 				DYLIB_CURRENT_VERSION = 1;
 				DYLIB_INSTALL_NAME_BASE = "@rpath";
@@ -863,7 +852,7 @@
 				CLANG_WARN_UNGUARDED_AVAILABILITY = YES_AGGRESSIVE;
 				CODE_SIGN_IDENTITY = "";
 				COMBINE_HIDPI_IMAGES = YES;
-				DEVELOPMENT_TEAM = S7YQ892G6G;
+				DEVELOPMENT_TEAM = "";
 				DYLIB_COMPATIBILITY_VERSION = 1;
 				DYLIB_CURRENT_VERSION = 1;
 				DYLIB_INSTALL_NAME_BASE = "@rpath";
@@ -902,7 +891,7 @@
 				CODE_SIGN_IDENTITY = "";
 				COMBINE_HIDPI_IMAGES = YES;
 				COPY_PHASE_STRIP = NO;
-				DEVELOPMENT_TEAM = S7YQ892G6G;
+				DEVELOPMENT_TEAM = "";
 				DYLIB_COMPATIBILITY_VERSION = 1;
 				DYLIB_CURRENT_VERSION = 1;
 				DYLIB_INSTALL_NAME_BASE = "@rpath";
@@ -935,7 +924,7 @@
 				CLANG_WARN_UNGUARDED_AVAILABILITY = YES_AGGRESSIVE;
 				CODE_SIGN_IDENTITY = "";
 				COMBINE_HIDPI_IMAGES = YES;
-				DEVELOPMENT_TEAM = S7YQ892G6G;
+				DEVELOPMENT_TEAM = "";
 				DYLIB_COMPATIBILITY_VERSION = 1;
 				DYLIB_CURRENT_VERSION = 1;
 				DYLIB_INSTALL_NAME_BASE = "@rpath";
@@ -974,7 +963,7 @@
 				CODE_SIGN_IDENTITY = "";
 				COMBINE_HIDPI_IMAGES = YES;
 				COPY_PHASE_STRIP = NO;
-				DEVELOPMENT_TEAM = S7YQ892G6G;
+				DEVELOPMENT_TEAM = "";
 				DYLIB_COMPATIBILITY_VERSION = 1;
 				DYLIB_CURRENT_VERSION = 1;
 				DYLIB_INSTALL_NAME_BASE = "@rpath";
@@ -1005,9 +994,8 @@
 				CLANG_ENABLE_MODULES = YES;
 				CLANG_WARN_DOCUMENTATION_COMMENTS = YES;
 				CLANG_WARN_UNGUARDED_AVAILABILITY = YES_AGGRESSIVE;
-				CODE_SIGN_IDENTITY = "iPhone Developer";
-				"CODE_SIGN_IDENTITY[sdk=iphoneos*]" = "";
-				DEVELOPMENT_TEAM = S7YQ892G6G;
+				CODE_SIGN_IDENTITY = "";
+				DEVELOPMENT_TEAM = "";
 				DYLIB_COMPATIBILITY_VERSION = 1;
 				DYLIB_CURRENT_VERSION = 1;
 				DYLIB_INSTALL_NAME_BASE = "@rpath";
@@ -1043,10 +1031,9 @@
 				CLANG_ENABLE_MODULES = YES;
 				CLANG_WARN_DOCUMENTATION_COMMENTS = YES;
 				CLANG_WARN_UNGUARDED_AVAILABILITY = YES_AGGRESSIVE;
-				CODE_SIGN_IDENTITY = "iPhone Developer";
-				"CODE_SIGN_IDENTITY[sdk=iphoneos*]" = "";
+				CODE_SIGN_IDENTITY = "";
 				COPY_PHASE_STRIP = NO;
-				DEVELOPMENT_TEAM = S7YQ892G6G;
+				DEVELOPMENT_TEAM = "";
 				DYLIB_COMPATIBILITY_VERSION = 1;
 				DYLIB_CURRENT_VERSION = 1;
 				DYLIB_INSTALL_NAME_BASE = "@rpath";
@@ -1078,9 +1065,8 @@
 				CLANG_ENABLE_MODULES = YES;
 				CLANG_WARN_DOCUMENTATION_COMMENTS = YES;
 				CLANG_WARN_UNGUARDED_AVAILABILITY = YES_AGGRESSIVE;
-				CODE_SIGN_IDENTITY = "iPhone Developer";
-				"CODE_SIGN_IDENTITY[sdk=iphoneos*]" = "";
-				DEVELOPMENT_TEAM = S7YQ892G6G;
+				CODE_SIGN_IDENTITY = "";
+				DEVELOPMENT_TEAM = "";
 				DYLIB_COMPATIBILITY_VERSION = 1;
 				DYLIB_CURRENT_VERSION = 1;
 				DYLIB_INSTALL_NAME_BASE = "@rpath";
@@ -1096,6 +1082,7 @@
 				MTL_ENABLE_DEBUG_INFO = YES;
 				PRODUCT_BUNDLE_IDENTIFIER = "com.cocoawithlove.CwlCatchException-iOS";
 				PRODUCT_NAME = CwlCatchException;
+				PROVISIONING_PROFILE_SPECIFIER = "";
 				SDKROOT = iphoneos;
 				SKIP_INSTALL = YES;
 				SWIFT_ACTIVE_COMPILATION_CONDITIONS = DEBUG;
@@ -1116,10 +1103,9 @@
 				CLANG_ENABLE_MODULES = YES;
 				CLANG_WARN_DOCUMENTATION_COMMENTS = YES;
 				CLANG_WARN_UNGUARDED_AVAILABILITY = YES_AGGRESSIVE;
-				CODE_SIGN_IDENTITY = "iPhone Developer";
-				"CODE_SIGN_IDENTITY[sdk=iphoneos*]" = "";
+				CODE_SIGN_IDENTITY = "";
 				COPY_PHASE_STRIP = NO;
-				DEVELOPMENT_TEAM = S7YQ892G6G;
+				DEVELOPMENT_TEAM = "";
 				DYLIB_COMPATIBILITY_VERSION = 1;
 				DYLIB_CURRENT_VERSION = 1;
 				DYLIB_INSTALL_NAME_BASE = "@rpath";
@@ -1131,6 +1117,7 @@
 				MTL_ENABLE_DEBUG_INFO = NO;
 				PRODUCT_BUNDLE_IDENTIFIER = "com.cocoawithlove.CwlCatchException-iOS";
 				PRODUCT_NAME = CwlCatchException;
+				PROVISIONING_PROFILE_SPECIFIER = "";
 				SDKROOT = iphoneos;
 				SKIP_INSTALL = YES;
 				SWIFT_VERSION = 4.0;
@@ -1153,7 +1140,7 @@
 				CLANG_WARN_UNGUARDED_AVAILABILITY = YES_AGGRESSIVE;
 				CODE_SIGN_IDENTITY = "";
 				COMBINE_HIDPI_IMAGES = YES;
-				DEVELOPMENT_TEAM = S7YQ892G6G;
+				DEVELOPMENT_TEAM = "";
 				DYLIB_COMPATIBILITY_VERSION = 1;
 				DYLIB_CURRENT_VERSION = 1;
 				DYLIB_INSTALL_NAME_BASE = "@rpath";
@@ -1170,6 +1157,7 @@
 				MTL_ENABLE_DEBUG_INFO = YES;
 				PRODUCT_BUNDLE_IDENTIFIER = "com.cocoawithlove.CwlCatchException-macOS";
 				PRODUCT_NAME = CwlCatchException;
+				PROVISIONING_PROFILE_SPECIFIER = "";
 				SDKROOT = macosx;
 				SKIP_INSTALL = YES;
 				SWIFT_ACTIVE_COMPILATION_CONDITIONS = DEBUG;
@@ -1192,7 +1180,7 @@
 				CODE_SIGN_IDENTITY = "";
 				COMBINE_HIDPI_IMAGES = YES;
 				COPY_PHASE_STRIP = NO;
-				DEVELOPMENT_TEAM = S7YQ892G6G;
+				DEVELOPMENT_TEAM = "";
 				DYLIB_COMPATIBILITY_VERSION = 1;
 				DYLIB_CURRENT_VERSION = 1;
 				DYLIB_INSTALL_NAME_BASE = "@rpath";
@@ -1205,6 +1193,7 @@
 				MTL_ENABLE_DEBUG_INFO = NO;
 				PRODUCT_BUNDLE_IDENTIFIER = "com.cocoawithlove.CwlCatchException-macOS";
 				PRODUCT_NAME = CwlCatchException;
+				PROVISIONING_PROFILE_SPECIFIER = "";
 				SDKROOT = macosx;
 				SKIP_INSTALL = YES;
 				SWIFT_VERSION = 4.0;
@@ -1216,7 +1205,6 @@
 		C945D7C11E5038C4009AFB8E /* Debug */ = {
 			isa = XCBuildConfiguration;
 			buildSettings = {
-				DEVELOPMENT_TEAM = S7YQ892G6G;
 				PRODUCT_NAME = "$(TARGET_NAME)";
 			};
 			name = Debug;
@@ -1224,7 +1212,6 @@
 		C945D7C21E5038C4009AFB8E /* Release */ = {
 			isa = XCBuildConfiguration;
 			buildSettings = {
-				DEVELOPMENT_TEAM = S7YQ892G6G;
 				PRODUCT_NAME = "$(TARGET_NAME)";
 			};
 			name = Release;
@@ -1232,7 +1219,6 @@
 		C9A380381EFF923A00BFF2E5 /* Debug */ = {
 			isa = XCBuildConfiguration;
 			buildSettings = {
-				DEVELOPMENT_TEAM = S7YQ892G6G;
 				PRODUCT_NAME = "$(TARGET_NAME)";
 			};
 			name = Debug;
@@ -1240,7 +1226,6 @@
 		C9A380391EFF923A00BFF2E5 /* Release */ = {
 			isa = XCBuildConfiguration;
 			buildSettings = {
-				DEVELOPMENT_TEAM = S7YQ892G6G;
 				PRODUCT_NAME = "$(TARGET_NAME)";
 			};
 			name = Release;
